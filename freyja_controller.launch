--- conflicted
+++ resolved
@@ -1,36 +1,11 @@
 <launch>
   <!-- vim: set ft=xml noet : -->
 
-<<<<<<< HEAD
   <!-- Common launch file for Freyja.
     Supports both AscTec and Pixhawk-based vehicles. Can
     also do velocity-only control (ignores position refs).
     ~ aj // Nimbus Lab.
   -->
-
-  <!-- allowed autopilots: "asctec" or "arducopter" -->
-  <arg name="autopilot"                 default="arducopter" />
-  <arg name="vicon_topic"               default="/vicon/F1/F1" />
-
-  <!-- use "device:baudrate" for apm, "device" for asctec -->
-  <arg name="comm_port"                 default="/dev/ttyUSB0:57600"/>
-  <arg name="total_mass"                default="0.95"/>
-  <arg name="thrust_scaler" 						default="200.0"/>
-
-  <!-- launch a handler for discrete waypoints -->
-  <arg name="use_waypoint_handler"      default="false" />
-
-  <!-- advanced settings -->
-  <arg name="use_velctrl_only"          default="false"/>
-  <arg name="bias_compensation"         default="false" />
-
-  <!-- Used for examples -->
-  <arg name="use_examples"              default="false"/>
-  <arg name="example_number"            default="0" />
-
-  <!-- state source can be: "apm", "asctec", "vicon" or "onboard_camera" -->
-  <!-- implemented filters: "median", "gauss" and "lwma" -->
-=======
 	<!-- allowed autopilots: "asctec" or "arducopter" -->
 	<arg name="autopilot"                 default="arducopter" />
 	<arg name="vicon_topic"               default="/vicon/F1/F1" />
@@ -38,6 +13,7 @@
 	<!-- use "device:baudrate" for apm, "device" for asctec -->
 	<arg name="comm_port"                 default="/dev/ttyUSB0:57600"/>
 	<arg name="total_mass"                default="0.95"/>
+  <arg name="thrust_scaler" 						default="200.0"/>
 
 	<!-- true if testing an example flight -->
 	<arg name="use_example_trajectory"    default="false" />
@@ -53,11 +29,9 @@
 
   <!-- autostart rosbag -->
 	<arg name="start_rosbag" default="false"/>
-	
-	
+
 	<!-- state source can be: "apm", "asctec", "vicon" or "onboard_camera" -->
 	<!-- implemented filters: "median", "gauss" and "lwma" -->
->>>>>>> c7263d12
   <node name="state_manager" pkg="state_manager" type="state_manager_node">
     <param name="state_source" type="string" value="vicon" />
     <param name="filter_type" type="string" value="median" />
